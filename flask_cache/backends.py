import pickle
from werkzeug.contrib.cache import (BaseCache, NullCache, SimpleCache, MemcachedCache,
                                    GAEMemcachedCache, FileSystemCache)

class SASLMemcachedCache(MemcachedCache):

    def __init__(self, servers=None, default_timeout=300, key_prefix=None,
                 username=None, password=None):
        BaseCache.__init__(self, default_timeout)

        if servers is None:
            servers = ['127.0.0.1:11211']

        import pylibmc
        self._client = pylibmc.Client(servers,
                                      username=username,
                                      password=password,
                                      binary=True)

        self.key_prefix = key_prefix


def null(app, config, args, kwargs):
    return NullCache()

def simple(app, config, args, kwargs):
    kwargs.update(dict(threshold=config['CACHE_THRESHOLD']))
    return SimpleCache(*args, **kwargs)

def memcached(app, config, args, kwargs):
    args.append(config['CACHE_MEMCACHED_SERVERS'])
    kwargs.update(dict(key_prefix=config['CACHE_KEY_PREFIX']))
    return MemcachedCache(*args, **kwargs)

def saslmemcached(app, config, args, kwargs):
    args.append(config['CACHE_MEMCACHED_SERVERS'])
    kwargs.update(dict(username=config['CACHE_MEMCACHED_USERNAME'],
                       password=config['CACHE_MEMCACHED_PASSWORD'],
                       key_prefix=config['CACHE_KEY_PREFIX']))
    return SASLMemcachedCache(*args, **kwargs)

def gaememcached(app, config, args, kwargs):
    kwargs.update(dict(key_prefix=config['CACHE_KEY_PREFIX']))
    return GAEMemcachedCache(*args, **kwargs)

def filesystem(app, config, args, kwargs):
    args.append(config['CACHE_DIR'])
    kwargs.update(dict(threshold=config['CACHE_THRESHOLD']))
    return FileSystemCache(*args, **kwargs)

# RedisCache is supported since Werkzeug 0.7.
try:
    from werkzeug.contrib.cache import RedisCache
    from redis import from_url as redis_from_url
except ImportError:
    pass
else:
    def redis(app, config, args, kwargs):
        kwargs.update(dict(
            host=config.get('CACHE_REDIS_HOST', 'localhost'),
            port=config.get('CACHE_REDIS_PORT', 6379),
        ))
        password = config.get('CACHE_REDIS_PASSWORD')
        if password:
            kwargs['password'] = password

        key_prefix = config.get('CACHE_KEY_PREFIX')
        if key_prefix:
            kwargs['key_prefix'] = key_prefix

        db_number = config.get('CACHE_REDIS_DB')
        if db_number:
            kwargs['db'] = db_number

<<<<<<< HEAD
        return RedisCache(*args, **kwargs)


class SpreadSASLMemcachedCache(SASLMemcachedCache):
    """
    Simple Subclass of SASLMemcached client that spread value across multiple
    key is they are bigger than a given treshhold.

    Spreading require using pickle to store the value, wich can significantly
    impact the performances.
    """


    def __init__(self,  *args, **kwargs):
        """
        chunksize : (int) max size in bytes of chunk stored in memcached
        """
        self.chunksize = kwargs.get('chunksize', 950000)
        self.maxchunk = kwargs.get('maxchunk', 32)
        super(SpreadSASLMemcachedCache, self).__init__(*args, **kwargs)

    def delete(self, key):
        for skey in self._genkeys(key):
            super(SpreadSASLMemcachedCache, self).delete(skey)


    def set(self, key, value, timeout=None, chunk=True):
        """set a value in cache, potentially spreding it across multiple key.

        chunk : (Bool) if set to false, does not try to spread across multiple key.
                this can be faster, but will fail if value is bigger than chunks,
                and require you to get back the object by specifying that it is not spread.

        """
        if chunk:
            return self._set(key, value, timeout=timeout)
        else:
            return super(SpreadSASLMemcachedCache, self).set(key, value, timeout=timeout)

    def _set(self, key, value, timeout=None):
        # pickling/unpickling add an overhed,
        # I didn't found a good way to avoid pickling/unpickling if
        # key is smaller than chunksize, because in case or <werkzeug.requests>
        # getting the length consume the data iterator.
        serialized = pickle.dumps(value, 2)
        values = {}
        len_ser = len(serialized)
        chks = xrange(0, len_ser, self.chunksize)
        if len(chks) > self.maxchunk:
            raise ValueError('Cannot store value in less than %s keys'%(self.maxchunk))
        for i in chks:
            values['%s.%s' % (key, i//self.chunksize)] = serialized[i : i+self.chunksize]
        super(SpreadSASLMemcachedCache, self).set_many(values, timeout)

    def get(self, key, chunk=True):
        """get a value in cache, potentially spreded it across multiple key.

        chunk : (Bool) if set to false, get a value set with set(..., chunk=False)
        """
        if chunk :
            return self._get(key)
        else :
            return super(SpreadSASLMemcachedCache, self).get(key)

    def _genkeys(self, key):
        return ['%s.%s' % (key, i) for i in xrange(self.maxchunk)]

    def _get(self, key):
        to_get = ['%s.%s' % (key, i) for i in xrange(self.maxchunk)]
        result = super(SpreadSASLMemcachedCache, self).get_many( *to_get)
        serialized = ''.join([v for v in result if v is not None])
        if not serialized:
            return None
        return pickle.loads(serialized)

def spreadsaslmemcachedcache(app, config, args, kwargs):

    args.append(config['CACHE_MEMCACHED_SERVERS'])
    kwargs.update(dict(username=config.get('CACHE_MEMCACHED_USERNAME'),
                       password=config.get('CACHE_MEMCACHED_PASSWORD'),
                     key_prefix=config.get('CACHE_KEY_PREFIX')
                  ))
    return SpreadSASLMemcachedCache(*args, **kwargs)
=======
        redis_url = config.get('CACHE_REDIS_URL')
        if redis_url:
            kwargs['host'] = redis_from_url(
                                redis_url,
                                db=kwargs.pop('db', None),
                            )

        return RedisCache(*args, **kwargs)
>>>>>>> 6d723b32
<|MERGE_RESOLUTION|>--- conflicted
+++ resolved
@@ -72,7 +72,13 @@
         if db_number:
             kwargs['db'] = db_number
 
-<<<<<<< HEAD
+        redis_url = config.get('CACHE_REDIS_URL')
+        if redis_url:
+            kwargs['host'] = redis_from_url(
+                                redis_url,
+                                db=kwargs.pop('db', None),
+                            )
+
         return RedisCache(*args, **kwargs)
 
 
@@ -155,14 +161,4 @@
                        password=config.get('CACHE_MEMCACHED_PASSWORD'),
                      key_prefix=config.get('CACHE_KEY_PREFIX')
                   ))
-    return SpreadSASLMemcachedCache(*args, **kwargs)
-=======
-        redis_url = config.get('CACHE_REDIS_URL')
-        if redis_url:
-            kwargs['host'] = redis_from_url(
-                                redis_url,
-                                db=kwargs.pop('db', None),
-                            )
-
-        return RedisCache(*args, **kwargs)
->>>>>>> 6d723b32
+    return SpreadSASLMemcachedCache(*args, **kwargs)